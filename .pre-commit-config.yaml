--- conflicted
+++ resolved
@@ -27,18 +27,7 @@
   - repo: https://github.com/adamchainz/blacken-docs
     rev: "1.16.0"  # replace with latest tag on GitHub
     hooks:
-<<<<<<< HEAD
-    -   id: blacken-docs
+      - id: blacken-docs
         additional_dependencies:
         - black==22.12.0
-=======
-    - id: black
-
-  -   repo: https://github.com/adamchainz/blacken-docs
-      rev: "1.16.0"  # replace with latest tag on GitHub
-      hooks:
-      -   id: blacken-docs
-          additional_dependencies:
-          - black==22.12.0
-          args: ["--line-length=80"]
->>>>>>> 42c4b5a4
+        args: ["--line-length=80"]