--- conflicted
+++ resolved
@@ -5,17 +5,15 @@
 
 ## [Unreleased]
 
-<<<<<<< HEAD
 ### Added
 
 * A prototype of AST-based code generation where we try to keep as much of the old field/annotation structure as possible
-=======
+
 ## [2.0.5]
 
 ### Fixed
 
 * `UploadFile` and forms have previously caused exceptions on request migration
->>>>>>> dcaa4980
 
 ## [2.0.4]
 
